--- conflicted
+++ resolved
@@ -2,11 +2,7 @@
   "description": "A GitHub Action for turning working directory changes into pull request review suggestions",
   "type": "module",
   "engines": {
-<<<<<<< HEAD
     "node": ">=24.5.0"
-=======
-    "node": ">=23.4.0"
->>>>>>> f09e88bb
   },
   "scripts": {
     "build": "ncc build",
