--- conflicted
+++ resolved
@@ -65,7 +65,7 @@
   const result = await getExecOutput(
     'git',
     ['diff', '--unified=1', '--ignore-cr-at-eol', ...gitArgs],
-    { silent: true, ignoreReturnCode: true },
+    { silent: true, ignoreReturnCode: true }
   )
   return result.stdout
 }
@@ -152,10 +152,10 @@
     const lineNumber = isDeletedLine(change)
       ? change.lineBefore
       : isAddedLine(change)
-        ? change.lineAfter
-        : isUnchangedLine(change)
-          ? change.lineBefore
-          : null
+      ? change.lineAfter
+      : isUnchangedLine(change)
+      ? change.lineBefore
+      : null
 
     if (lineNumber === null) continue
 
@@ -228,7 +228,7 @@
 export const calculateLinePosition = (
   groupChanges,
   lineCount,
-  fromFileRange,
+  fromFileRange
 ) => {
   // Try to find the best target line in order of preference
   const firstDeletedLine = groupChanges.find(isDeletedLine)
@@ -324,23 +324,8 @@
  */
 export function generateReviewComments(
   parsedDiff,
-  existingCommentKeys = new Set(),
+  existingCommentKeys = new Set()
 ) {
-<<<<<<< HEAD
-  return parsedDiff.files
-    .filter((file) => file.type === 'ChangedFile')
-    .flatMap(({ path, chunks }) =>
-      chunks
-        .filter((chunk) => chunk.type === 'Chunk')
-        .flatMap(({ fromFileRange, changes }) =>
-          processChunkChanges(
-            path,
-            fromFileRange,
-            changes,
-            existingCommentKeys,
-          ),
-        ),
-=======
   const drafts = []
   for (const { path, fromFileRange, group } of iterateSuggestionGroups(
     parsedDiff
@@ -356,7 +341,6 @@
     logCommentList(
       'Suggestions skipped because they would duplicate existing suggestions:',
       skipped
->>>>>>> 76b7b6d3
     )
   }
   return unique
@@ -370,15 +354,6 @@
  * @param {number} pull_number
  * @returns {Promise<string | null>}
  */
-<<<<<<< HEAD
-const processChunkChanges = (
-  path,
-  fromFileRange,
-  changes,
-  existingCommentKeys,
-) => {
-  const suggestionGroups = groupChangesForSuggestions(changes)
-=======
 async function fetchCanonicalDiff(octokit, owner, repo, pull_number) {
   if (
     !octokit.pulls ||
@@ -404,7 +379,6 @@
     return null
   }
 }
->>>>>>> 76b7b6d3
 
 /**
  * Build a lookup of valid right-side line numbers per file path.
@@ -446,13 +420,6 @@
   return true
 }
 
-<<<<<<< HEAD
-    const { body, lineCount } = suggestionBody
-    const { startLine, endLine } = calculateLinePosition(
-      groupChanges,
-      lineCount,
-      fromFileRange,
-=======
 /**
  * Log a list of review comment drafts with a standardized header.
  * @param {string} header
@@ -465,7 +432,6 @@
   for (const comment of comments) {
     logger(
       `- ${comment.path}:${formatLineRange(comment.start_line, comment.line)}`
->>>>>>> 76b7b6d3
     )
   }
 }
@@ -592,7 +558,7 @@
 
   /** @type {PullRequestEvent} */
   const eventPayload = JSON.parse(
-    readFileSync(String(env.GITHUB_EVENT_PATH), 'utf8'),
+    readFileSync(String(env.GITHUB_EVENT_PATH), 'utf8')
   )
 
   if (!eventPayload?.pull_request) {
