--- conflicted
+++ resolved
@@ -85,13 +85,12 @@
 
 // Create an array of comments with suggested changes for each chunk of each changed file
 const comments = changedFiles.flatMap(({ path, chunks }) =>
-<<<<<<< HEAD
   chunks
     .map(({ fromFileRange, changes }) => {
       debug(`Starting line: ${fromFileRange.start}`)
       debug(`Number of lines: ${fromFileRange.lines}`)
       debug(`Changes: ${JSON.stringify(changes)}`)
-      const newComment =
+      const comment =
         fromFileRange.lines <= 1
           ? createSingleLineComment(path, fromFileRange, changes)
           : createMultiLineComment(path, fromFileRange, changes)
@@ -99,26 +98,14 @@
       // Check if the new comment already exists
       const isDuplicate = existingComments.some(
         (existingComment) =>
-          existingComment.path === newComment.path &&
-          existingComment.line === newComment.line &&
-          existingComment.body === newComment.body
+          existingComment.path === comment.path &&
+          existingComment.line === comment.line &&
+          existingComment.body === comment.body
       )
 
-      return isDuplicate ? null : newComment
+      return isDuplicate ? null : comment
     })
     .filter(Boolean)
-=======
-  chunks.map(({ fromFileRange, changes }) => {
-    debug(`Starting line: ${fromFileRange.start}`)
-    debug(`Number of lines: ${fromFileRange.lines}`)
-    debug(`Changes: ${JSON.stringify(changes)}`)
-    const comment =
-      fromFileRange.lines <= 1
-        ? createSingleLineComment(path, fromFileRange, changes)
-        : createMultiLineComment(path, fromFileRange, changes)
-    return comment
-  })
->>>>>>> 65a157c5
 )
 
 // Create a review with the suggested changes if there are any
